# WIS2 topic hierarchy

## Overview

The WIS2 topic hierarchy provides a central classification and categorization scheme used by data
providers and WIS2 Global Services in support of core WIS2 workflows: publish, discover, subscribe
and download.

## Real-time data sharing

WIS 2.0 real-time data sharing is based on a message queuing protocol (MQP) supporting a publication/subscription mechanism. A user can subscribe to an MQP broker to receive real-time notifications that some data can be downloaded. The notification message received from the MQP broker contains a URL to download the data. In addition, the MQP broker offers a range of topics organised in a hierarchy. The users can select their topics of interest and subscribe to them to receive notifications and download data relevant to their work.

## Data discovery
Users can discover datasets from the Global Discovery Catalogue (GDC). Once a user has identified a dataset of interest, they may subscribe to data notifications and updates using the topic and MQP broker found from the GDC dataset discovery metadata. Datasets in the GDC are made available via the WMO Core Metadata Profile 2.0 (WCMP2) standard for discovery metadata, which supports a categorisation scheme consistent with the topic hierarchy to provide a seamless search experience compatible with the access modality provided by the MQP broker. In other words, the MQP topic and WIS 2.0 discovery metadata have the same vocabulary so that discovery, subscription, and download are consistent.

## Structure

The structure of the topic hierarchy underpins the discovery and sharing of data in WIS 2.0, and it has to be standardized across all the WIS 2.0 services to provide consistent search and access to the user.

Recalling that WIS 2.0 is designed to support the WMO Unified Data Policy, the topic hierarchy must be aligned with [WMO Res. 1 Cg-EXT-21 - Unified Data Policy](https://ane4bf-datap1.s3-eu-west-1.amazonaws.com/wmocms/s3fs-public/ckeditor/files/Cg-Ext2021-d04-1-WMO-UNIFIED-POLICY-FOR-THE-INTERNATIONAL-approved_en_0.pdf?4pv38FtU6R4fDNtwqOxjBCndLIfntWeR).

The WIS 2.0 topic hierarchy has been developed according to the classification of the Earth System domains in Annex 1 of Resolution 1 Cg-Ext(2021), and it is managed in two parts:

<<<<<<< HEAD
1. primary topic levels (levels 1-8): topic structure to be applied by all data and services in WIS 2.0. These levels are managed by the WMO Secretariat
2. domain specific topic subcategory levels (level 9 and beyond): topic structure proposed by domain experts and user communities. Note that the number of levels in this part may vary according to the requirements of various domains
=======
1. Primary topic levels (levels 1-8): topic structure applies to all data and services in WIS 2.0 and is managed by the WMO Secretariat
2. Domain-specific topic subcategory levels (level 9 and beyond): topic structure defined by domain experts and user communities. Note that the number of levels in this part may vary according to the requirements of various domains.
>>>>>>> c8b409c9


The primary topic levels are described in the following table:

| **Level** | **Name** | **Notes** |
| --- | --- | --- |
| **1** | channel | Location of where the data originates from (data providers [`origin`] or global services [`cache`]) |
| **2** | version | Alphabetical version of the topic hierarchy |
| **3** | wis2 | Fixed value of `wis2` for WIS 2.0 |
<<<<<<< HEAD
| **4** | country | lower case representation of ISO3166 3-letter code. Includes extensions for partner organizations |
| **5** | center-id | acronym as specified by member and endorsed by the PR of the country and by WMO|
=======
| **4** | country | Lower case representation of ISO3166 3-letter code. Includes extensions for partner organizations |
| **5** | center-id | Acronym as specified by member |
>>>>>>> c8b409c9
| **6** | resource-type | WIS 2.0 resources types (`data`, `metadata`, `reports` [from monitoring activities]) |
| **7** | data-policy | Data policy as defined by the WMO Unified Data Policy. `core` data are available from the Global Caches with open access on a free and unrestricted basis. Notifications for `core` and `recommended` data are available by subscription to Global Brokers. `recommended` data are downloaded from the original NC/DCPC and may require authentication/authorisation |
| **8** | earth-system-discipline | As per Annex 1 of resolution 1 Cg-Ext-2021 |
| **9** | earth-system-discipline-subcategory | As proposed by domain experts and further approved by INFCOM|<|MERGE_RESOLUTION|>--- conflicted
+++ resolved
@@ -21,14 +21,8 @@
 
 The WIS 2.0 topic hierarchy has been developed according to the classification of the Earth System domains in Annex 1 of Resolution 1 Cg-Ext(2021), and it is managed in two parts:
 
-<<<<<<< HEAD
-1. primary topic levels (levels 1-8): topic structure to be applied by all data and services in WIS 2.0. These levels are managed by the WMO Secretariat
-2. domain specific topic subcategory levels (level 9 and beyond): topic structure proposed by domain experts and user communities. Note that the number of levels in this part may vary according to the requirements of various domains
-=======
 1. Primary topic levels (levels 1-8): topic structure applies to all data and services in WIS 2.0 and is managed by the WMO Secretariat
-2. Domain-specific topic subcategory levels (level 9 and beyond): topic structure defined by domain experts and user communities. Note that the number of levels in this part may vary according to the requirements of various domains.
->>>>>>> c8b409c9
-
+2. Domain-specific topic subcategory levels (level 9 and beyond): topic structure proposed by domain experts and user communities. Note that the number of levels in this part may vary according to the requirements of various domains.
 
 The primary topic levels are described in the following table:
 
@@ -37,13 +31,8 @@
 | **1** | channel | Location of where the data originates from (data providers [`origin`] or global services [`cache`]) |
 | **2** | version | Alphabetical version of the topic hierarchy |
 | **3** | wis2 | Fixed value of `wis2` for WIS 2.0 |
-<<<<<<< HEAD
-| **4** | country | lower case representation of ISO3166 3-letter code. Includes extensions for partner organizations |
-| **5** | center-id | acronym as specified by member and endorsed by the PR of the country and by WMO|
-=======
 | **4** | country | Lower case representation of ISO3166 3-letter code. Includes extensions for partner organizations |
-| **5** | center-id | Acronym as specified by member |
->>>>>>> c8b409c9
+| **5** | center-id | Acronym as specified by member and endorsed by the PR of the country and by WMO |
 | **6** | resource-type | WIS 2.0 resources types (`data`, `metadata`, `reports` [from monitoring activities]) |
 | **7** | data-policy | Data policy as defined by the WMO Unified Data Policy. `core` data are available from the Global Caches with open access on a free and unrestricted basis. Notifications for `core` and `recommended` data are available by subscription to Global Brokers. `recommended` data are downloaded from the original NC/DCPC and may require authentication/authorisation |
 | **8** | earth-system-discipline | As per Annex 1 of resolution 1 Cg-Ext-2021 |
